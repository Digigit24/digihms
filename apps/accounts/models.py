--- conflicted
+++ resolved
@@ -1,15 +1,8 @@
 """
-<<<<<<< HEAD
-DigiHMS Accounts Models
-
-This module contains profile models for doctors and specialties.
-User authentication is handled by SuperAdmin - no local User model.
-=======
 Accounts Models - API Proxy Models
 
 This module provides proxy models that represent users and roles from the SuperAdmin backend.
 No database tables are created for these models - they exist only as API data containers.
->>>>>>> 74a7262a
 """
 
 from django.db import models
@@ -18,284 +11,6 @@
 import uuid
 
 
-<<<<<<< HEAD
-class Specialty(models.Model):
-    """
-    Medical specialties for doctors.
-
-    Lookup table for different medical specializations.
-    """
-    # Tenant Information
-    tenant_id = models.UUIDField(
-        db_index=True,
-        help_text="Tenant identifier for multi-tenancy"
-    )
-
-    name = models.CharField(max_length=100)
-    code = models.CharField(max_length=20)
-    description = models.TextField(blank=True, null=True)
-    department = models.CharField(max_length=100, blank=True, null=True)
-    is_active = models.BooleanField(default=True)
-
-    created_at = models.DateTimeField(auto_now_add=True)
-    updated_at = models.DateTimeField(auto_now=True)
-
-    class Meta:
-        db_table = 'specialties'
-        verbose_name = 'Specialty'
-        verbose_name_plural = 'Specialties'
-        ordering = ['name']
-        unique_together = [['tenant_id', 'code'], ['tenant_id', 'name']]
-        indexes = [
-            models.Index(fields=['tenant_id', 'name']),
-            models.Index(fields=['tenant_id', 'code']),
-            models.Index(fields=['is_active']),
-        ]
-
-    def __str__(self):
-        return self.name
-
-
-class DoctorProfile(models.Model):
-    """
-    Doctor profile linked to SuperAdmin user via UUID.
-
-    All doctors MUST have a SuperAdmin user account (required for login).
-    This model stores HMS-specific doctor information and medical credentials.
-    """
-    STATUS_CHOICES = [
-        ('active', 'Active'),
-        ('on_leave', 'On Leave'),
-        ('inactive', 'Inactive'),
-    ]
-
-    # Primary Key
-    id = models.BigAutoField(primary_key=True)
-
-    # Reference to SuperAdmin CustomUser.id (UUID)
-    user_id = models.UUIDField(
-        unique=True,
-        db_index=True,
-        help_text="Reference to SuperAdmin CustomUser.id"
-    )
-
-    # Cached user data from SuperAdmin (for display/queries)
-    email = models.EmailField(help_text="Cached from SuperAdmin user")
-    first_name = models.CharField(max_length=150, blank=True)
-    last_name = models.CharField(max_length=150, blank=True)
-    last_synced_at = models.DateTimeField(auto_now=True)
-
-    # Tenant Information
-    tenant_id = models.UUIDField(
-        db_index=True,
-        help_text="Tenant identifier for multi-tenancy"
-    )
-
-    # License Information
-    medical_license_number = models.CharField(max_length=64, blank=True)
-    license_issuing_authority = models.CharField(max_length=128, blank=True, null=True)
-    license_issue_date = models.DateField(blank=True, null=True)
-    license_expiry_date = models.DateField(blank=True, null=True)
-
-    # Professional Information
-    qualifications = models.TextField(blank=True, null=True)
-    specialties = models.ManyToManyField(
-        Specialty,
-        related_name='doctors',
-        blank=True
-    )
-    years_of_experience = models.PositiveIntegerField(default=0)
-
-    # Consultation Settings
-    consultation_fee = models.DecimalField(
-        max_digits=10,
-        decimal_places=2,
-        default=0,
-        help_text="Consultation fee in INR"
-    )
-    follow_up_fee = models.DecimalField(
-        max_digits=10,
-        decimal_places=2,
-        default=0,
-        help_text="Follow-up consultation fee in INR"
-    )
-
-    consultation_duration = models.PositiveIntegerField(
-        default=15,
-        help_text="Duration in minutes"
-    )
-    is_available_online = models.BooleanField(default=False)
-    is_available_offline = models.BooleanField(default=True)
-
-    # Status
-    status = models.CharField(
-        max_length=16,
-        choices=STATUS_CHOICES,
-        default='active'
-    )
-
-    # Ratings & Statistics (read-only, updated by system)
-    average_rating = models.DecimalField(
-        max_digits=3,
-        decimal_places=2,
-        default=0,
-        editable=False
-    )
-    total_reviews = models.PositiveIntegerField(default=0, editable=False)
-    total_consultations = models.PositiveIntegerField(default=0, editable=False)
-
-    # Additional Information
-    signature = models.TextField(blank=True, null=True)
-    languages_spoken = models.TextField(
-        blank=True,
-        null=True,
-        help_text="Comma-separated languages"
-    )
-
-    # Timestamps
-    created_at = models.DateTimeField(auto_now_add=True)
-    updated_at = models.DateTimeField(auto_now=True)
-
-    class Meta:
-        db_table = 'doctor_profiles'
-        verbose_name = 'Doctor Profile'
-        verbose_name_plural = 'Doctor Profiles'
-        ordering = ['-created_at']
-        indexes = [
-            models.Index(fields=['user_id']),
-            models.Index(fields=['tenant_id']),
-            models.Index(fields=['email']),
-            models.Index(fields=['status']),
-            models.Index(fields=['medical_license_number']),
-            models.Index(fields=['-created_at']),
-        ]
-        permissions = [
-            ("view_all_doctors", "Can view all doctor profiles"),
-            ("manage_doctor_schedule", "Can manage doctor schedules"),
-        ]
-
-    def __str__(self):
-        full_name = self.full_name
-        if full_name:
-            return f"Dr. {full_name}"
-        return f"Dr. {self.email}"
-
-    @property
-    def full_name(self):
-        """Get doctor's full name from cached data."""
-        if self.first_name or self.last_name:
-            return f"{self.first_name} {self.last_name}".strip()
-        return None
-
-    @property
-    def is_license_valid(self):
-        """
-        Check if license is valid based on expiry date.
-
-        Returns:
-            True: License is valid (expiry date is today or in future)
-            False: License has expired
-            None: No expiry date set (unknown status)
-        """
-        if not self.license_expiry_date:
-            return None
-        return self.license_expiry_date >= timezone.localdate()
-
-    def clean(self):
-        """Validate model fields."""
-        errors = {}
-
-        if self.follow_up_fee is not None and self.follow_up_fee < 0:
-            errors['follow_up_fee'] = 'Follow-up fee cannot be negative.'
-
-        # Validate license dates
-        if self.license_issue_date and self.license_expiry_date:
-            if self.license_expiry_date < self.license_issue_date:
-                errors['license_expiry_date'] = 'Expiry date cannot be before issue date.'
-
-        # Validate consultation fee
-        if self.consultation_fee is not None and self.consultation_fee < 0:
-            errors['consultation_fee'] = 'Consultation fee cannot be negative.'
-
-        # Validate consultation duration
-        if self.consultation_duration and self.consultation_duration < 5:
-            errors['consultation_duration'] = 'Consultation duration must be at least 5 minutes.'
-
-        if errors:
-            raise ValidationError(errors)
-
-    def save(self, *args, **kwargs):
-        """Override save to run validation."""
-        self.full_clean()
-        super().save(*args, **kwargs)
-
-
-class DoctorAvailability(models.Model):
-    """
-    Weekly availability schedule for doctors.
-
-    Defines when doctors are available for appointments.
-    """
-    DAYS_OF_WEEK = [
-        ('monday', 'Monday'),
-        ('tuesday', 'Tuesday'),
-        ('wednesday', 'Wednesday'),
-        ('thursday', 'Thursday'),
-        ('friday', 'Friday'),
-        ('saturday', 'Saturday'),
-        ('sunday', 'Sunday'),
-    ]
-
-    # Tenant Information
-    tenant_id = models.UUIDField(
-        db_index=True,
-        help_text="Tenant identifier for multi-tenancy"
-    )
-
-    doctor = models.ForeignKey(
-        DoctorProfile,
-        on_delete=models.CASCADE,
-        related_name='availability'
-    )
-    day_of_week = models.CharField(max_length=16, choices=DAYS_OF_WEEK)
-    start_time = models.TimeField()
-    end_time = models.TimeField()
-    is_available = models.BooleanField(default=True)
-    max_appointments = models.PositiveIntegerField(
-        default=0,
-        help_text="Maximum appointments for this slot (0 = unlimited)"
-    )
-
-    created_at = models.DateTimeField(auto_now_add=True)
-    updated_at = models.DateTimeField(auto_now=True)
-
-    class Meta:
-        db_table = 'doctor_availability'
-        verbose_name = 'Doctor Availability'
-        verbose_name_plural = 'Doctor Availability'
-        ordering = ['doctor', 'day_of_week', 'start_time']
-        unique_together = ['doctor', 'day_of_week', 'start_time']
-        indexes = [
-            models.Index(fields=['doctor', 'day_of_week']),
-            models.Index(fields=['is_available']),
-            models.Index(fields=['tenant_id']),
-        ]
-
-    def __str__(self):
-        return f'{self.doctor} - {self.get_day_of_week_display()} {self.start_time}-{self.end_time}'
-
-    def clean(self):
-        """Validate availability slot."""
-        if self.end_time <= self.start_time:
-            raise ValidationError({
-                'end_time': 'End time must be after start time.'
-            })
-
-    def save(self, *args, **kwargs):
-        """Override save to run validation."""
-        self.full_clean()
-        super().save(*args, **kwargs)
-=======
 # NOTE: We keep the User model for Django Admin compatibility but it's not used for HMS users
 # HMS users are managed through the SuperAdmin API
 
@@ -436,5 +151,4 @@
             else:
                 return bool(perms)
 
-        return bool(perms)
->>>>>>> 74a7262a
+        return bool(perms)